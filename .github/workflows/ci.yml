--- conflicted
+++ resolved
@@ -183,12 +183,7 @@
 
   build-binaries:
     name: Build Release Binaries
-    runs-on: ${{ matrix.os }}
-<<<<<<< HEAD
-=======
-    if: github.event_name == 'push' && (github.ref == 'refs/heads/main' || startsWith(github.ref, 'refs/tags/v') || startsWith(github.ref, 'refs/tags/temp'))
->>>>>>> 24407fb6
-    
+    runs-on: ${{ matrix.os }}    
     strategy:
       matrix:
         include:
